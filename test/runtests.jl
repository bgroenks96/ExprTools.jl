--- conflicted
+++ resolved
@@ -4,9 +4,6 @@
 @testset "ExprTools.jl" begin
     include("function.jl")
     include("method.jl")
-<<<<<<< HEAD
     include("def_tools.jl")
-=======
     include("type_utils.jl")
->>>>>>> 6063438e
 end